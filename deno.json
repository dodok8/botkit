--- conflicted
+++ resolved
@@ -1,10 +1,6 @@
 {
   "name": "@fedify/botkit",
-<<<<<<< HEAD
   "version": "0.3.0",
-=======
-  "version": "0.2.1",
->>>>>>> e78b4bc1
   "license": "AGPL-3.0-only",
   "unstable": [
     "kv",
@@ -56,7 +52,6 @@
     ]
   },
   "tasks": {
-<<<<<<< HEAD
     "check": "deno check src/ && deno lint && deno fmt --check && deno publish --dry-run --allow-dirty && deno run scripts/check_versions.ts",
     "test": "deno test --allow-env=NODE_V8_COVERAGE,JEST_WORKER_ID --allow-net=hollo.social --parallel",
     "test:node": "pnpm install && pnpm test",
@@ -67,12 +62,6 @@
         "test:node"
       ]
     },
-=======
-    "embed-css": "deno run -A jsr:@smallweb/embed src/css src/static",
-    "check": "deno check src/ && deno lint && deno fmt --check && deno publish --dry-run --allow-dirty",
-    "test": "deno test --allow-env --allow-net=hollo.social --parallel",
-    "test-all": "deno task check && deno task test",
->>>>>>> e78b4bc1
     "coverage": "deno task test --coverage --clean && deno coverage --html",
     "hooks:install": "deno run --allow-read=deno.json,.git/hooks/ --allow-write=.git/hooks/ jsr:@hongminhee/deno-task-hooks",
     "hooks:pre-commit": "deno task check"
