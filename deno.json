--- conflicted
+++ resolved
@@ -1,10 +1,6 @@
 {
   "name": "@fedify/botkit",
-<<<<<<< HEAD
   "version": "0.2.2",
-=======
-  "version": "0.1.2",
->>>>>>> 3fae819e
   "license": "AGPL-3.0-only",
   "unstable": [
     "kv",
@@ -22,11 +18,7 @@
     "./text": "./src/text.ts"
   },
   "imports": {
-<<<<<<< HEAD
-    "@fedify/fedify": "jsr:@fedify/fedify@^1.5.1",
-=======
-    "@fedify/fedify": "jsr:@fedify/fedify@^1.4.13",
->>>>>>> 3fae819e
+    "@fedify/fedify": "jsr:@fedify/fedify@^1.5.5",
     "@fedify/markdown-it-hashtag": "jsr:@fedify/markdown-it-hashtag@^0.3.0",
     "@fedify/markdown-it-mention": "jsr:@fedify/markdown-it-mention@^0.3.0",
     "@hongminhee/x-forwarded-fetch": "jsr:@hongminhee/x-forwarded-fetch@^0.2.0",
@@ -46,10 +38,7 @@
     ".vscode",
     "docs",
     "junit.xml",
-<<<<<<< HEAD
-=======
     "logo.svg",
->>>>>>> 3fae819e
     "src/css"
   ],
   "fmt": {
